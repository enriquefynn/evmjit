--- conflicted
+++ resolved
@@ -26,12 +26,8 @@
 *.user.*
 *~
 
-<<<<<<< HEAD
 build/
 
 *.pyc
-=======
-*.pyc
 
-.DS_Store
->>>>>>> daaf928f
+.DS_Store
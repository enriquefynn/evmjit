/*
	This file is part of cpp-ethereum.

	cpp-ethereum is free software: you can redistribute it and/or modify
	it under the terms of the GNU General Public License as published by
	the Free Software Foundation, either version 3 of the License, or
	(at your option) any later version.

	cpp-ethereum is distributed in the hope that it will be useful,
	but WITHOUT ANY WARRANTY; without even the implied warranty of
	MERCHANTABILITY or FITNESS FOR A PARTICULAR PURPOSE.  See the
	GNU General Public License for more details.

	You should have received a copy of the GNU General Public License
	along with cpp-ethereum.  If not, see <http://www.gnu.org/licenses/>.
*/
/** @file main.cpp
 * @author Gav Wood <i@gavwood.com>
 * @date 2014
 * Ethereum client.
 */

#include <ncurses.h>
#undef OK
#include <thread>
#include <chrono>
#include <fstream>
#include <iostream>
#include "Defaults.h"
#include "Client.h"
#include "PeerNetwork.h"
#include "BlockChain.h"
#include "State.h"
#include "FileSystem.h"
#include "Instruction.h"
#include "BuildInfo.h"
using namespace std;
using namespace eth;
using eth::Instruction;
using eth::c_instructionInfo;

bool isTrue(std::string const& _m)
{
	return _m == "on" || _m == "yes" || _m == "true" || _m == "1";
}

bool isFalse(std::string const& _m)
{
	return _m == "off" || _m == "no" || _m == "false" || _m == "0";
}

void help()
{
	cout
        << "Usage eth [OPTIONS] <remote-host>" << endl
        << "Options:" << endl
        << "    -a,--address <addr>  Set the coinbase (mining payout) address to addr (default: auto)." << endl
        << "    -c,--client-name <name>  Add a name to your client's version string (default: blank)." << endl
        << "    -d,--db-path <path>  Load database from path (default:  ~/.ethereum " << endl
        << "                         <APPDATA>/Etherum or Library/Application Support/Ethereum)." << endl
        << "    -h,--help  Show this help message and exit." << endl
        << "    -i,--interactive  Enter interactive mode (default: non-interactive)." << endl
        << "    -l,--listen <port>  Listen on the given port for incoming connected (default: 30303)." << endl
		<< "    -m,--mining <on/off/number>  Enable mining, optionally for a specified number of blocks (Default: off)" << endl
        << "    -n,--upnp <on/off>  Use upnp for NAT (default: on)." << endl
        << "    -o,--mode <full/peer>  Start a full node or a peer node (Default: full)." << endl
        << "    -p,--port <port>  Connect to remote port (default: 30303)." << endl
        << "    -r,--remote <host>  Connect to remote host (default: none)." << endl
        << "    -s,--secret <secretkeyhex>  Set the secret key for use with send command (default: auto)." << endl
        << "    -u,--public-ip <ip>  Force public ip to given (default; auto)." << endl
        << "    -v,--verbosity <0 - 9>  Set the log verbosity from 0 to 9 (Default: 8)." << endl
        << "    -x,--peers <number>  Attempt to connect to given number of peers (Default: 5)." << endl
        << "    -V,--version  Show the version and exit." << endl;
        exit(0);
}

void interactiveHelp()
{
	cout
        << "Commands:" << endl
        << "    netstart <port>  Starts the network sybsystem on a specific port." << endl
        << "    netstop  Stops the network subsystem." << endl
        << "    connect <addr> <port>  Connects to a specific peer." << endl
        << "    minestart  Starts mining." << endl
        << "    minestop  Stops mining." << endl
        << "    address  Gives the current address." << endl
        << "    secret  Gives the current secret" << endl
        << "    block  Gives the current block height." << endl
        << "    balance  Gives the current balance." << endl
<<<<<<< HEAD
        << "    peers  List the peers that are connected" << endl
        << "    transact <secret> <dest> <amount>  Executes a given transaction." << endl
        << "    send <dest> <amount>  Executes a given transaction with current secret." << endl
        << "    inspect <contract> Dumps a contract to <APPDATA>/<contract>.evm." << endl
=======
        << "    transact <secret> <dest> <amount> <gasPrice> <gas> <data>  Executes a given transaction." << endl
        << "    send <dest> <amount> <gasPrice> <gas>  Executes a given transaction with current secret." << endl
        << "    inspect <contract>  Dumps a contract to <APPDATA>/<contract>.evm." << endl
>>>>>>> 86c0487c
        << "    exit  Exits the application." << endl;
}

string credits(bool _interactive = false)
{
	std::ostringstream ccout;
	ccout
		<< "Ethereum (++) " << ETH_QUOTED(ETH_VERSION) << endl
		<< "  Code by Gav Wood, (c) 2013, 2014." << endl
		<< "  Based on a design by Vitalik Buterin." << endl << endl;

	if (_interactive)
	{
		string vs = toString(ETH_QUOTED(ETH_VERSION));
		vs = vs.substr(vs.find_first_of('.') + 1)[0];
		int pocnumber = stoi(vs);
		string m_servers;
		if (pocnumber == 3)
			m_servers = "54.201.28.117";
		if (pocnumber == 4)
			m_servers = "54.72.31.55";

		ccout << "Type 'netstart 30303' to start networking" << endl;
		ccout << "Type 'connect " << m_servers << " 30303' to connect" << endl;
		ccout << "Type 'exit' to quit" << endl << endl;
	}
	return ccout.str();
}

void version()
{
	cout << "eth version " << ETH_QUOTED(ETH_VERSION) << endl;
	cout << "Build: " << ETH_QUOTED(ETH_BUILD_PLATFORM) << "/" << ETH_QUOTED(ETH_BUILD_TYPE) << endl;
	exit(0);
}

namespace nc
{

class nc_window_streambuf: public std::streambuf
{
public:
	nc_window_streambuf(WINDOW* p, std::ostream& os, unsigned long cursesAttr = 0);
	nc_window_streambuf(WINDOW* p, unsigned long _cursesAttr = 0);
	nc_window_streambuf(nc_window_streambuf const& _rhs);
	virtual ~nc_window_streambuf();

	nc_window_streambuf& operator=(nc_window_streambuf const& _rhs);

	virtual int overflow(int c);
	virtual int sync();

private:
	void copy(nc_window_streambuf const& _rhs);

	WINDOW* m_pnl;
	unsigned long m_flags;
	std::ostream* m_os;
	std::streambuf* m_old;
};

nc_window_streambuf::nc_window_streambuf(WINDOW * p, unsigned long _cursesAttr):
	m_pnl(p),
	m_flags(_cursesAttr),
	m_os(0),
	m_old(0)
{
	// Tell parent class that we want to call overflow() for each
	// input char:
	setp(0, 0);
	setg(0, 0, 0);
	scrollok(p, true);
	mvwinch(p, 0, 0);
}

nc_window_streambuf::nc_window_streambuf(WINDOW* _p, std::ostream& _os, unsigned long _cursesAttr):
	m_pnl(_p),
	m_flags(_cursesAttr),
	m_os(&_os),
	m_old(_os.rdbuf())
{
	setp(0, 0);
	setg(0, 0, 0);
	_os.rdbuf(this);
	scrollok(_p, true);
	mvwinch(_p, 0, 0);
}

void nc_window_streambuf::copy(nc_window_streambuf const& _rhs)
{
	if (this != &_rhs)
	{
		m_pnl = _rhs.m_pnl;
		m_flags = _rhs.m_flags;
		m_os = _rhs.m_os;
		m_old = _rhs.m_old;
	}
}

nc_window_streambuf::nc_window_streambuf(nc_window_streambuf const& _rhs):
	std::streambuf()
{
	copy(_rhs);
}

nc_window_streambuf& nc_window_streambuf::operator=(nc_window_streambuf const& _rhs)
{
	copy(_rhs);
	return *this;
}

nc_window_streambuf::~nc_window_streambuf()
{
	if (m_os)
		m_os->rdbuf(m_old);
}

int nc_window_streambuf::overflow(int c)
{
	int ret = c;
	if (c != EOF)
	{
		int x = 0;
		int y = 0;
		int mx = 0;
		int my = 0;
		getyx(m_pnl, y, x);
		getmaxyx(m_pnl, my, mx);
		if (y < 1)
			y = 1;
		if (x < 2)
			x = 2;
		if (x > mx - 4)
		{
			y++;
			x = 2;
		}
		if (m_flags)
		{
			wattron(m_pnl, m_flags);
			if (mvwaddch(m_pnl, y, x++, (chtype)c) == ERR)
				ret = EOF;
			wattroff(m_pnl, m_flags);
		}
		else if (mvwaddch(m_pnl, y, x++, (chtype)c) == ERR)
			ret = EOF;
	}
	if (c == EOF) // || std::isspace(c)
		if (sync() == EOF)
			ret = EOF;
	return ret;
}

int nc_window_streambuf::sync()
{
	if (stdscr && m_pnl)
		return (wrefresh(m_pnl) == ERR) ? EOF : 0;
	return EOF;
}

}


int main(int argc, char** argv)
{
	unsigned short listenPort = 30303;
	string remoteHost;
	unsigned short remotePort = 30303;
	bool interactive = false;
	string dbPath;
	eth::uint mining = ~(eth::uint)0;
	NodeMode mode = NodeMode::Full;
	unsigned peers = 5;
	string publicIP;
	bool upnp = true;
	string clientName;

	// Init defaults
	Defaults::get();

	// Our address.
	KeyPair us = KeyPair::create();
	Address coinbase = us.address();

	string configFile = getDataDir() + "/config.rlp";
	bytes b = contents(configFile);
	if (b.size())
	{
		RLP config(b);
		us = KeyPair(config[0].toHash<Secret>());
		coinbase = config[1].toHash<Address>();
	}
	else
	{
		RLPStream config(2);
		config << us.secret() << coinbase;
		writeFile(configFile, config.out());
	}

	for (int i = 1; i < argc; ++i)
	{
		string arg = argv[i];
		if ((arg == "-l" || arg == "--listen" || arg == "--listen-port") && i + 1 < argc)
			listenPort = (short)atoi(argv[++i]);
		else if ((arg == "-u" || arg == "--public-ip" || arg == "--public") && i + 1 < argc)
			publicIP = argv[++i];
		else if ((arg == "-r" || arg == "--remote") && i + 1 < argc)
			remoteHost = argv[++i];
		else if ((arg == "-p" || arg == "--port") && i + 1 < argc)
			remotePort = (short)atoi(argv[++i]);
		else if ((arg == "-n" || arg == "--upnp") && i + 1 < argc)
		{
			string m = argv[++i];
			if (isTrue(m))
				upnp = true;
			else if (isFalse(m))
				upnp = false;
			else
			{
				cerr << "Invalid UPnP option: " << m << endl;
				return -1;
			}
		}
		else if ((arg == "-c" || arg == "--client-name") && i + 1 < argc)
			clientName = argv[++i];
		else if ((arg == "-a" || arg == "--address" || arg == "--coinbase-address") && i + 1 < argc)
			coinbase = h160(fromHex(argv[++i]));
		else if ((arg == "-s" || arg == "--secret") && i + 1 < argc)
			us = KeyPair(h256(fromHex(argv[++i])));
		else if (arg == "-i" || arg == "--interactive")
			interactive = true;
		else if ((arg == "-d" || arg == "--path" || arg == "--db-path") && i + 1 < argc)
			dbPath = argv[++i];
		else if ((arg == "-m" || arg == "--mining") && i + 1 < argc)
		{
			string m = argv[++i];
			if (isTrue(m))
				mining = ~(eth::uint)0;
			else if (isFalse(m))
				mining = 0;
			else if (int i = stoi(m))
				mining = i;
			else
			{
				cerr << "Unknown mining option: " << m << endl;
				return -1;
			}
		}
		else if ((arg == "-v" || arg == "--verbosity") && i + 1 < argc)
			g_logVerbosity = atoi(argv[++i]);
		else if ((arg == "-x" || arg == "--peers") && i + 1 < argc)
			peers = atoi(argv[++i]);
		else if ((arg == "-o" || arg == "--mode") && i + 1 < argc)
		{
			string m = argv[++i];
			if (m == "full")
				mode = NodeMode::Full;
			else if (m == "peer")
				mode = NodeMode::PeerServer;
			else
			{
				cerr << "Unknown mode: " << m << endl;
				return -1;
			}
		}
		else if (arg == "-h" || arg == "--help")
			help();
		else if (arg == "-V" || arg == "--version")
			version();
		else
			remoteHost = argv[i];
	}

	if (!clientName.empty())
		clientName += "/";
	Client c("Ethereum(++)/" + clientName + "v" ETH_QUOTED(ETH_VERSION) "/" ETH_QUOTED(ETH_BUILD_TYPE) "/" ETH_QUOTED(ETH_BUILD_PLATFORM), coinbase, dbPath);
	cout << credits();

	if (interactive)
	{
		std::ostringstream ccout;

		/*  Initialize ncurses  */
		const char* chr;
		char* str = new char[255];
		int width;
		int height;
		int y = 0;
		int x = 2;
		string cmd;
		WINDOW * mainwin, * consolewin, * logwin, * blockswin, * pendingwin, * contractswin, * peerswin;

		if (!(mainwin = initscr()))
		{
			cerr << "Error initialising ncurses.";
			return -1;
		}

		getmaxyx(mainwin, height, width);
		int qwidth = width / 4 - 4;

		nonl();
		nocbreak();
		timeout(30000);
		echo();
		keypad(mainwin, true);

		logwin = newwin(height * 2 / 5 - 2, width, height * 3 / 5, 0);
		nc::nc_window_streambuf outbuf(logwin, std::cout);
		// nc::nc_window_streambuf errbuf( logwin, std::cerr );
		g_logVerbosity = 1; // Force verbosity level for now

		consolewin   = newwin(height * 3 / 5, width / 4, 0, 0);
		nc::nc_window_streambuf coutbuf(consolewin, ccout);
		blockswin    = newwin(height * 3 / 5, width / 4, 0, width / 4);
		pendingwin   = newwin(height * 1 / 5, width / 4, 0, width * 2 / 4);
		peerswin     = newwin(height * 2 / 5, width / 4, height * 1 / 5, width * 2 / 4);
		contractswin = newwin(height * 3 / 5, width / 4, 0, width * 3 / 4);

		int vl = height * 3 / 5 - 4;
		wsetscrreg(consolewin, 1, vl);
		wsetscrreg(blockswin, 1, vl);
		wsetscrreg(pendingwin, 1, vl);
		wsetscrreg(peerswin, 1, vl);
		wsetscrreg(contractswin, 1, vl);

		mvwprintw(mainwin, 1, x, "> ");
		wresize(mainwin, 3, width);
		mvwin(mainwin, height - 3, 0);

		wmove(mainwin, 1, 4);

		if (!remoteHost.empty())
			c.startNetwork(listenPort, remoteHost, remotePort, mode, peers, publicIP, upnp);

		while (true)
		{
			wclrtobot(consolewin);
			wclrtobot(pendingwin);
			wclrtobot(peerswin);
			wclrtobot(contractswin);

			ccout << credits(true);

			// Prompt
			wmove(mainwin, 1, 4);
			getstr(str);

			string s(str);
			istringstream iss(s);
			iss >> cmd;

			// Address
			ccout << "Address:" << endl;
			chr = toHex(us.address().asArray()).c_str();
			ccout << chr << endl << endl;

			mvwprintw(mainwin, 1, x, "> ");
			clrtoeol();

			if (s.length() > 1)
			{
				ccout << "> ";
				ccout << str << endl;
			}

			if (cmd == "netstart")
			{
				eth::uint port;
				iss >> port;
				c.startNetwork((short)port);
			}
			else if (cmd == "connect")
			{
				string addr;
				eth::uint port;
				iss >> addr >> port;
				c.connect(addr, (short)port);
			}
			else if (cmd == "netstop")
				c.stopNetwork();
			else if (cmd == "minestart")
				c.startMining();
			else if (cmd == "minestop")
				c.stopMining();
			else if (cmd == "address")
			{
				ccout << "Current address:" << endl;
				const char* addchr = toHex(us.address().asArray()).c_str();
				ccout << addchr << endl;
			}
			else if (cmd == "secret")
			{
				ccout << "Current secret:" << endl;
				const char* addchr = toHex(us.secret().asArray()).c_str();
				ccout << addchr << endl;
			}
			else if (cmd == "block")
			{
				eth::uint n = c.blockChain().details().number;
				ccout << "Current block # ";
				const char* addchr = toString(n).c_str();
				ccout << addchr << endl;
			}
			else if (cmd == "peers")
			{
				for (auto it: c.peers())
					cout << it.host << ":" << it.port << ", " << it.clientVersion << ", "
						<< std::chrono::duration_cast<std::chrono::milliseconds>(it.lastPing).count() << "ms"
						<< endl;
			}
			else if (cmd == "balance")
			{
				u256 balance = c.state().balance(us.address());
				ccout << "Current balance:" << endl;
				const char* addchr = toString(balance).c_str();
				ccout << addchr << endl;
			}	
			else if (cmd == "transact")
			{
				string sechex;
				string rechex;
				u256 amount;
				u256 gasPrice;
				u256 gas;
				iss >> sechex >> rechex >> amount >> gasPrice >> gas;
				Secret secret = h256(fromHex(sechex));
				Address dest = h160(fromHex(rechex));
				bytes data;

				c.transact(secret, amount, gasPrice, gas, dest, data);
			}
			else if (cmd == "send")
			{
				string rechex;
				u256 amount;
				u256 gasPrice;
				u256 gas;
				iss >> rechex >> amount >> gasPrice >> gas;
				Address dest = h160(fromHex(rechex));

				c.transact(us.secret(), amount, gasPrice, gas, dest, bytes());
			}
			else if (cmd == "inspect")
			{
				string rechex;
				iss >> rechex;

				if (rechex.length() != 40)
					cout << "Invalid address length" << endl;
				else
				{
					c.lock();
					auto h = h160(fromHex(rechex));

					stringstream s;
					auto mem = c.state().contractMemory(h);
					u256 next = 0;
					unsigned numerics = 0;
					bool unexpectedNumeric = false;
					for (auto const& i: mem)
					{
						if (next < i.first)
						{
							unsigned j;
							for (j = 0; j <= numerics && next + j < i.first; ++j)
								s << (j < numerics || unexpectedNumeric ? " 0" : " STOP");
							unexpectedNumeric = false;
							numerics -= min(numerics, j);
							if (next + j < i.first)
								s << "\n@" << showbase << hex << i.first << "    ";
						}
						else if (!next)
							s << "@" << showbase << hex << i.first << "    ";
						auto iit = c_instructionInfo.find((Instruction)(unsigned)i.second);
						if (numerics || iit == c_instructionInfo.end() || (u256)(unsigned)iit->first != i.second)	// not an instruction or expecting an argument...
						{
							if (numerics)
								numerics--;
							else
								unexpectedNumeric = true;
							s << " " << showbase << hex << i.second;
						}
						else
						{
							auto const& ii = iit->second;
							s << " " << ii.name;
							numerics = ii.additional;
						}
						next = i.first + 1;
					}

					string outFile = getDataDir() + "/" + rechex + ".evm";
					ofstream ofs;
					ofs.open(outFile, ofstream::binary);
					ofs.write(s.str().c_str(), s.str().length());
					ofs.close();

					c.unlock();
				}
			}
			else if (cmd == "help")
				interactiveHelp();
			else if (cmd == "exit")
				break;

			// Clear cmd at each pass
			cmd = "";


			// Blocks
			auto const& st = c.state();
			auto const& bc = c.blockChain();
			y = 0;
			for (auto h = bc.currentHash(); h != bc.genesisHash(); h = bc.details(h).parent)
			{
				auto d = bc.details(h);
				string s = "# " + std::to_string(d.number) + ' ' +  toString(h); // .abridged();
				y += 1;
				mvwaddnstr(blockswin, y, x, s.c_str(), qwidth);

				for (auto const& i: RLP(bc.block(h))[1])
				{
					Transaction t(i.data());
					string ss;
					ss = t.receiveAddress ?
						"  " + toString(toHex(t.safeSender().asArray())) + " " + (st.isContractAddress(t.receiveAddress) ? '*' : '-') + "> " + toString(t.receiveAddress) + ": " + toString(formatBalance(t.value)) + " [" + toString((unsigned)t.nonce) + "]":
						"  " + toString(toHex(t.safeSender().asArray())) + " +> " + toString(right160(t.sha3())) + ": " + toString(formatBalance(t.value)) + " [" + toString((unsigned)t.nonce) + "]";
					y += 1;
					mvwaddnstr(blockswin, y, x, ss.c_str(), qwidth - 2);
					if (y > height * 3 / 5 - 2)
						break;
				}
				if (y > height * 3 / 5 - 2)
					break;
			}


			// Pending
			y = 0;
			for (Transaction const& t: c.pending())
			{
				string ss;
				if (t.receiveAddress)
					ss = toString(toHex(t.safeSender().asArray())) + " " + (st.isContractAddress(t.receiveAddress) ? '*' : '-') + "> " + toString(t.receiveAddress) + ": " + toString(formatBalance(t.value)) + " " + " [" + toString((unsigned)t.nonce) + "]";
				else
					ss = toString(toHex(t.safeSender().asArray())) + " +> " + toString(right160(t.sha3())) + ": " + toString(formatBalance(t.value)) + "[" + toString((unsigned)t.nonce) + "]";
				y += 1;
				mvwaddnstr(pendingwin, y, x, ss.c_str(), qwidth);
				if (y > height * 3 / 5 - 4)
					break;
			}


			// Contracts
			auto acs = st.addresses();
			y = 0;
			for (auto n = 0; n < 2; ++n)
				for (auto const& i: acs)
				{
					auto r = i.first;

					if (st.isContractAddress(r))
					{
						string ss;
						ss = toString(r) + " : " + toString(formatBalance(i.second)) + " [" + toString((unsigned)st.transactionsFrom(i.first)) + "]";
						y += 1;
						mvwaddnstr(contractswin, y, x, ss.c_str(), qwidth);
						if (y > height * 3 / 5 - 2)
							break;
					}
				}

			// Peers
			y = 0;
			string psc;
			string pss;
			auto cp = c.peers();
			psc = toString(cp.size()) + " peer(s)";
			for (PeerInfo const& i: cp)
			{
				pss = toString(chrono::duration_cast<chrono::milliseconds>(i.lastPing).count()) + " ms - " + i.host + ":" + toString(i.port) + " - " + i.clientVersion;
				y += 1;
				mvwaddnstr(peerswin, y, x, pss.c_str(), qwidth);
				if (y > height * 2 / 5 - 4)
					break;
			}

			box(consolewin, 0, 0);
			box(blockswin, 0, 0);
			box(pendingwin, 0, 0);
			box(peerswin, 0, 0);
			box(contractswin, 0, 0);
			box(mainwin, 0, 0);

			// Balance
			mvwprintw(consolewin, 0, x, "Balance: ");
			u256 balance = c.state().balance(us.address());
			chr = toString(balance).c_str();
			mvwprintw(consolewin, 0, 11, chr);
			wmove(consolewin, 1, x);

			// Block
			mvwprintw(blockswin, 0, x, "Block # ");
			eth::uint n = c.blockChain().details().number;
			chr = toString(n).c_str();
			mvwprintw(blockswin, 0, 10, chr);

			mvwprintw(pendingwin, 0, x, "Pending");
			mvwprintw(contractswin, 0, x, "Contracts");

			// Peers
			mvwprintw(peerswin, 0, x, "Peers: ");
			chr = toString(c.peers().size()).c_str();
			mvwprintw(peerswin, 0, 9, chr);

			wrefresh(consolewin);
			wrefresh(blockswin);
			wrefresh(pendingwin);
			wrefresh(peerswin);
			wrefresh(contractswin);
			wrefresh(mainwin);
		}

		delwin(contractswin);
		delwin(peerswin);
		delwin(pendingwin);
		delwin(blockswin);
		delwin(consolewin);
		delwin(logwin);
		delwin(mainwin);
		endwin();
		refresh();
	}
	else
	{
		cout << "Address: " << endl << toHex(us.address().asArray()) << endl;
		c.startNetwork(listenPort, remoteHost, remotePort, mode, peers, publicIP, upnp);
		eth::uint n = c.blockChain().details().number;
		if (mining)
			c.startMining();
		while (true)
		{
			if (c.blockChain().details().number - n == mining)
				c.stopMining();
			this_thread::sleep_for(chrono::milliseconds(100));
		}
	}


	return 0;
}<|MERGE_RESOLUTION|>--- conflicted
+++ resolved
@@ -87,17 +87,11 @@
         << "    secret  Gives the current secret" << endl
         << "    block  Gives the current block height." << endl
         << "    balance  Gives the current balance." << endl
-<<<<<<< HEAD
         << "    peers  List the peers that are connected" << endl
-        << "    transact <secret> <dest> <amount>  Executes a given transaction." << endl
-        << "    send <dest> <amount>  Executes a given transaction with current secret." << endl
-        << "    inspect <contract> Dumps a contract to <APPDATA>/<contract>.evm." << endl
-=======
         << "    transact <secret> <dest> <amount> <gasPrice> <gas> <data>  Executes a given transaction." << endl
         << "    send <dest> <amount> <gasPrice> <gas>  Executes a given transaction with current secret." << endl
-        << "    inspect <contract>  Dumps a contract to <APPDATA>/<contract>.evm." << endl
->>>>>>> 86c0487c
-        << "    exit  Exits the application." << endl;
+		<< "    inspect <contract> Dumps a contract to <APPDATA>/<contract>.evm." << endl
+		<< "    exit  Exits the application." << endl;
 }
 
 string credits(bool _interactive = false)

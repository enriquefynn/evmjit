--- conflicted
+++ resolved
@@ -28,15 +28,10 @@
             this->bindAndAddMethod(new jsonrpc::Procedure("eth_compilers", jsonrpc::PARAMS_BY_POSITION, jsonrpc::JSON_ARRAY,  NULL), &AbstractWebThreeStubServer::eth_compilersI);
             this->bindAndAddMethod(new jsonrpc::Procedure("eth_countAt", jsonrpc::PARAMS_BY_POSITION, jsonrpc::JSON_REAL, "param1",jsonrpc::JSON_STRING, NULL), &AbstractWebThreeStubServer::eth_countAtI);
             this->bindAndAddMethod(new jsonrpc::Procedure("eth_defaultBlock", jsonrpc::PARAMS_BY_POSITION, jsonrpc::JSON_INTEGER,  NULL), &AbstractWebThreeStubServer::eth_defaultBlockI);
-            this->bindAndAddMethod(new jsonrpc::Procedure("eth_filterLogs", jsonrpc::PARAMS_BY_POSITION, jsonrpc::JSON_ARRAY, "param1",jsonrpc::JSON_INTEGER, NULL), &AbstractWebThreeStubServer::eth_filterLogsI);
             this->bindAndAddMethod(new jsonrpc::Procedure("eth_gasPrice", jsonrpc::PARAMS_BY_POSITION, jsonrpc::JSON_STRING,  NULL), &AbstractWebThreeStubServer::eth_gasPriceI);
-<<<<<<< HEAD
-=======
 			this->bindAndAddMethod(new jsonrpc::Procedure("eth_getLogs", jsonrpc::PARAMS_BY_POSITION, jsonrpc::JSON_ARRAY, "param1",jsonrpc::JSON_INTEGER, NULL), &AbstractWebThreeStubServer::eth_getLogsI);
->>>>>>> 7a0cb2bf
             this->bindAndAddMethod(new jsonrpc::Procedure("eth_listening", jsonrpc::PARAMS_BY_POSITION, jsonrpc::JSON_BOOLEAN,  NULL), &AbstractWebThreeStubServer::eth_listeningI);
             this->bindAndAddMethod(new jsonrpc::Procedure("eth_lll", jsonrpc::PARAMS_BY_POSITION, jsonrpc::JSON_STRING, "param1",jsonrpc::JSON_STRING, NULL), &AbstractWebThreeStubServer::eth_lllI);
-            this->bindAndAddMethod(new jsonrpc::Procedure("eth_logs", jsonrpc::PARAMS_BY_POSITION, jsonrpc::JSON_ARRAY, "param1",jsonrpc::JSON_OBJECT, NULL), &AbstractWebThreeStubServer::eth_logsI);
             this->bindAndAddMethod(new jsonrpc::Procedure("eth_mining", jsonrpc::PARAMS_BY_POSITION, jsonrpc::JSON_BOOLEAN,  NULL), &AbstractWebThreeStubServer::eth_miningI);
             this->bindAndAddMethod(new jsonrpc::Procedure("eth_newFilter", jsonrpc::PARAMS_BY_POSITION, jsonrpc::JSON_INTEGER, "param1",jsonrpc::JSON_OBJECT, NULL), &AbstractWebThreeStubServer::eth_newFilterI);
             this->bindAndAddMethod(new jsonrpc::Procedure("eth_newFilterString", jsonrpc::PARAMS_BY_POSITION, jsonrpc::JSON_INTEGER, "param1",jsonrpc::JSON_STRING, NULL), &AbstractWebThreeStubServer::eth_newFilterStringI);
@@ -142,20 +137,14 @@
             response = this->eth_defaultBlock();
         }
 
-        inline virtual void eth_filterLogsI(const Json::Value& request, Json::Value& response) 
-        {
-            response = this->eth_filterLogs(request[0u].asInt());
-        }
-
-<<<<<<< HEAD
         inline virtual void eth_gasPriceI(const Json::Value& request, Json::Value& response) 
         {
             response = this->eth_gasPrice();
-=======
+        }
+
 		inline virtual void eth_getLogsI(const Json::Value& request, Json::Value& response)
         {
 			response = this->eth_getLogs(request[0u].asInt());
->>>>>>> 7a0cb2bf
         }
 
         inline virtual void eth_listeningI(const Json::Value& request, Json::Value& response) 
@@ -166,11 +155,6 @@
         inline virtual void eth_lllI(const Json::Value& request, Json::Value& response) 
         {
             response = this->eth_lll(request[0u].asString());
-        }
-
-        inline virtual void eth_logsI(const Json::Value& request, Json::Value& response) 
-        {
-            response = this->eth_logs(request[0u]);
         }
 
         inline virtual void eth_miningI(const Json::Value& request, Json::Value& response) 
@@ -324,15 +308,10 @@
         virtual Json::Value eth_compilers() = 0;
         virtual double eth_countAt(const std::string& param1) = 0;
         virtual int eth_defaultBlock() = 0;
-        virtual Json::Value eth_filterLogs(const int& param1) = 0;
         virtual std::string eth_gasPrice() = 0;
-<<<<<<< HEAD
-=======
 		virtual Json::Value eth_getLogs(const int& param1) = 0;
->>>>>>> 7a0cb2bf
         virtual bool eth_listening() = 0;
         virtual std::string eth_lll(const std::string& param1) = 0;
-        virtual Json::Value eth_logs(const Json::Value& param1) = 0;
         virtual bool eth_mining() = 0;
         virtual int eth_newFilter(const Json::Value& param1) = 0;
         virtual int eth_newFilterString(const std::string& param1) = 0;

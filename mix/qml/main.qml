--- conflicted
+++ resolved
@@ -32,22 +32,13 @@
 	MainContent {
 	}
 
-<<<<<<< HEAD
-	Dialog {
-=======
 	ModalDialog {
->>>>>>> f8c4d0b5
 		objectName: "dialog"
 		id: dialog
 	}
 
-<<<<<<< HEAD
-	Dialog {
-		objectName: "messageDialog"
-=======
 	AlertMessageDialog {
 		objectName: "alertMessageDialog"
->>>>>>> f8c4d0b5
 		id: messageDialog
 	}
 }
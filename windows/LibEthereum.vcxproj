--- conflicted
+++ resolved
@@ -127,7 +127,6 @@
     <ClCompile Include="..\libethereum\Utility.cpp" />
     <ClCompile Include="..\libevmcore\Assembly.cpp" />
     <ClCompile Include="..\libevmcore\Instruction.cpp" />
-    <ClCompile Include="..\libevmcore\Assembly.cpp" />
     <ClCompile Include="..\libevm\ExtVMFace.cpp">
       <ExcludedFromBuild Condition="'$(Configuration)|$(Platform)'=='Debug|Win32'">true</ExcludedFromBuild>
       <ExcludedFromBuild Condition="'$(Configuration)|$(Platform)'=='Release|Win32'">true</ExcludedFromBuild>
@@ -343,11 +342,8 @@
     <ClInclude Include="..\libethereum\Transaction.h" />
     <ClInclude Include="..\libethereum\TransactionQueue.h" />
     <ClInclude Include="..\libethereum\Utility.h" />
-<<<<<<< HEAD
+    <ClInclude Include="..\libevmcore\Assembly.h" />
     <ClInclude Include="..\libevmcore\Exceptions.h" />
-=======
-    <ClCompile Include="..\libevmcore\Assembly.h" />
->>>>>>> cbf22e3c
     <ClInclude Include="..\libevmcore\Instruction.h" />
     <ClInclude Include="..\libevm\All.h">
       <ExcludedFromBuild Condition="'$(Configuration)|$(Platform)'=='Debug|Win32'">true</ExcludedFromBuild>
@@ -375,10 +371,6 @@
     </ClInclude>
     <ClInclude Include="..\libevm\VMFace.h" />
     <ClInclude Include="..\liblll\All.h" />
-<<<<<<< HEAD
-    <ClInclude Include="..\libevmcore\Assembly.h" />
-=======
->>>>>>> cbf22e3c
     <ClInclude Include="..\liblll\CodeFragment.h" />
     <ClInclude Include="..\liblll\Compiler.h" />
     <ClInclude Include="..\liblll\CompilerState.h" />
@@ -488,25 +480,21 @@
     <Import Project="$(UserRootDir)\Microsoft.Cpp.$(Platform).user.props" Condition="exists('$(UserRootDir)\Microsoft.Cpp.$(Platform).user.props')" Label="LocalAppDataPlatform" />
     <Import Project="LibEthereum.props" />
     <Import Project="LibEthereum_Debug.props" />
-    <Import Project="LLVM.props" />
   </ImportGroup>
   <ImportGroup Condition="'$(Configuration)|$(Platform)'=='Debug|x64'" Label="PropertySheets">
     <Import Project="$(UserRootDir)\Microsoft.Cpp.$(Platform).user.props" Condition="exists('$(UserRootDir)\Microsoft.Cpp.$(Platform).user.props')" Label="LocalAppDataPlatform" />
     <Import Project="LibEthereum.props" />
     <Import Project="LibEthereum_Debug.props" />
-    <Import Project="LLVM.props" />
   </ImportGroup>
   <ImportGroup Label="PropertySheets" Condition="'$(Configuration)|$(Platform)'=='Release|Win32'">
     <Import Project="$(UserRootDir)\Microsoft.Cpp.$(Platform).user.props" Condition="exists('$(UserRootDir)\Microsoft.Cpp.$(Platform).user.props')" Label="LocalAppDataPlatform" />
     <Import Project="LibEthereum.props" />
     <Import Project="LibEthereum_Release.props" />
-    <Import Project="LLVM.props" />
   </ImportGroup>
   <ImportGroup Condition="'$(Configuration)|$(Platform)'=='Release|x64'" Label="PropertySheets">
     <Import Project="$(UserRootDir)\Microsoft.Cpp.$(Platform).user.props" Condition="exists('$(UserRootDir)\Microsoft.Cpp.$(Platform).user.props')" Label="LocalAppDataPlatform" />
     <Import Project="LibEthereum.props" />
     <Import Project="LibEthereum_Release.props" />
-    <Import Project="LLVM.props" />
   </ImportGroup>
   <PropertyGroup Label="UserMacros" />
   <PropertyGroup Condition="'$(Configuration)|$(Platform)'=='Debug|Win32'" />
